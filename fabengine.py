import re
import sys
import os
import tempfile
import shutil
from functools import partial
import contextlib

from fabric.api import local, settings, hide, lcd, execute
from fabric.tasks import Task

__all__ = ['bundle_packages', 'dev_appserver','test','show_config',
    'fix_virtualenv_paths', 'update', 'update_indexes', 'update_queues',
    'update_dos', 'update_cron', 'vacuum_indexes', 'update_dispatch',
    'delete_version', 'list_versions']

def find_appengine():
    try:
        import dev_appserver
        return os.path.dirname(dev_appserver.__file__)
    except ImportError:
        import subprocess
        p = subprocess.Popen(['which','dev_appserver.py'], stdout=subprocess.PIPE)
        path = p.stdout.read().strip()
        if os.path.islink(path):
            path = os.path.realpath(path)
        return os.path.dirname(path)

TRUE = ('true','t','y','1')
ISTRUE = lambda x: str(x).lower() in TRUE

CONFIG = {}

GAE_CUSTOMISE = """
import site
from dev_appserver import EXTRA_PATHS
for pth  in EXTRA_PATHS:
    site.addsitedir(pth)
"""

def config(root, modules=None, gae_path=None, dev_appserver=None, appcfg=None):
    global CONFIG

    CONFIG['MODULES'] = modules or ['app.yaml']
    CONFIG['ROOT'] = os.path.abspath(root)
    CONFIG['GAE_PATH'] = gae_path or find_appengine()
    CONFIG['DEV_APPSERVER'] = dev_appserver or os.path.join(
            CONFIG['GAE_PATH'], 'dev_appserver.py')
    CONFIG['APPCFG'] = appcfg or os.path.join(CONFIG['GAE_PATH'], 'appcfg.py')


def construct_cmd_params(*args, **kwargs):
    joiner = kwargs.pop('_joiner','=')

    def get_flag(name):
        if len(name) == 1:
            return ('-'+name, ' ')
        else:
            return ('--'+name, joiner)

    params = []
    params += [get_flag(a)[0] for a in args]
    params += ['%s%s%s' % (get_flag(k)+(v,)) for k,v in kwargs.iteritems()]
    return params


def get_module_names():
    """
    Get the names of the modules.
    """
    import yaml
    modules = set()
<<<<<<< HEAD
    for module_file in CONFIG.get('MODULES', ['app.yaml']):
=======
    for module_file in CONFIG['MODULES']:
>>>>>>> df984a20
        with open(module_file) as f:
            d = yaml.load(f)
            modules.add(d.get('module', 'default'))
    return modules


<<<<<<< HEAD
=======
class Before(object):
    """
    Context manager to facilitate running a command before another.

    All arguments from the main command are forwarded to the pre-runner.
    """

    @classmethod
    def create(cls, command):
        return partial(cls, command)

    def __init__(self, command, *args, **kwargs):
        self.command = command
        self.args = args
        self.kwargs = kwargs

    def __enter__(self):
        execute(self.command, *self.args, **self.kwargs)


class After(Before):
    """
    Context manager to facilitate running a command after another.

    All arguments from the main command are forwarded to the post-runner.
    """

    def __enter__(self):
        pass

    def __exit__(self, type, value, traceback):
        if value is None:
            execute(self.command, *self.args, **self.kwargs)

>>>>>>> df984a20

class FabengineTask(Task):
    def __init__(self, *args, **kwargs):
        self.default_arguments = ([],{})
        self.context_managers = []
        super(FabengineTask, self).__init__(*args, **kwargs)

    def set_default_args(self, *args, **kwargs):
        self.default_arguments[0].extend(args)
        self.default_arguments[1].update(kwargs)

    def run(self, *n_args, **n_kwargs):
        with lcd(CONFIG['ROOT']):
            args = set(self.default_arguments[0])
            args.update(n_args)

            kwargs = self.default_arguments[1].copy()
            kwargs.update(n_kwargs)
            with self._context_managers(*n_args, **n_kwargs):
                return self.run_fabengine(*list(args), **kwargs)

    def run_fabengine(self):
        raise NotImplementedError

    def _context_managers(self, *args, **kwargs):
        mgrs = []
        for mgr in self.context_managers:
            if callable(mgr):
                mgr = mgr(*args, **kwargs)
            mgrs.append(mgr)
        return contextlib.nested(*mgrs)

    def run_before(self):
        """Run command before another command"""
        return Before.create(self)

    def run_after(self):
        """Run command after another command"""
        return After.create(self)


class ShowConfig(FabengineTask):
    """Shows Fabengine's config"""
    name = 'show_config'

    def run_fabengine(self):
        for x in CONFIG.iteritems():
            print "%s: %s" % x


class BundlePackages(FabengineTask):
    """
    Bundles packages in requirements.txt into zipimport compatible archives.

    Takes two arguments. The name of the pip-requirements file (default:
    requirements.txt), and the destination package folder (default: packages).
    """
    # Indent for readability, write def and call around w/o indent
    LOADER = """
    import sys, os
    package_dir = "%(package_dir)s"
    package_dir_path = os.path.abspath(os.path.join(os.path.dirname(__file__), package_dir))
    packages = sorted(os.listdir(package_dir_path), key=lambda x:x.lower(), reverse=True)
    for filename in packages:
        filename = os.path.join(package_dir_path, filename)
        if filename.endswith('.whl') or os.path.isdir(filename):
            sys.path.insert(0, filename)
    sys.path.insert(0, package_dir_path)
    """
    name= 'bundle_packages'

    def run_fabengine(self, requirements='requirements.txt', dest='packages',
            archive='True', install_loader='False'):

        temp = tempfile.mkdtemp(prefix="fabengine")

        try:
            package_dir = os.path.join(CONFIG['ROOT'], dest)
            if not os.path.exists(package_dir):
                os.makedirs(package_dir)

            local("pip wheel --use-wheel -w %(dest)s -f %(dest)s --download-cache %(cache)s -r %(req)s " % {
                'dest': package_dir,
                'cache': temp,
                'req': requirements,
            })

            # Copy downloaded wheels into the package directory
            for whl in os.listdir(temp):
                if not whl.endswith('.whl'):
                    continue
                _, tgt_whl = whl.rsplit("%2F",1)
                shutil.move(
                    os.path.join(temp, whl),
                    os.path.join(package_dir, tgt_whl)
                )

            if not ISTRUE(archive):
                self.unpack(package_dir)

            if ISTRUE(install_loader):
                self.install(dest)

        finally:
            shutil.rmtree(temp)

    def unpack(self, package_dir):
        for whl in os.listdir(package_dir):
            if not whl.endswith('.whl'):
                continue

            whl = os.path.join(package_dir, whl)

            local("unzip -d %(dest)s %(whl)s" % {
                'dest': package_dir,
                'whl': whl,
            })
            os.unlink(whl)

    def install(self, package_dir):
        pth = os.path.join(CONFIG['ROOT'], 'appengine_config.py')
        with open(pth, 'a') as f:
            f.write('\n\n#FABENGINE PKG LOADER\ndef _gae_pkg_loader():')
            f.write(self.LOADER % {'package_dir':package_dir})
            f.write('\n_gae_pkg_loader()')

        print "Appended package loader to appengine_config.py. Please check it."


class DevAppserver(FabengineTask):
    """
    Runs the development appserver. Positional arguments are forwarded as
    flags. Keyword arguments are forwarded as
    """
    name = 'dev_appserver'

    def run_fabengine(self, *args, **kwargs):
        cmd = [CONFIG['DEV_APPSERVER']]
        cmd.extend(construct_cmd_params(*args, **kwargs))
        cmd.extend(CONFIG['MODULES'])
        local(" ".join(cmd))


class Test(FabengineTask):
    """
    Run Nosetests.

    All arguments and keyword arguments except for `with_sandbox` are
    forwarded to nose.

    When `with_sandbox` omitted provided, tests are run outside of the
    appengine sandbox.
    """
    name = 'test'

    def __init__(self, *args, **kwargs):
        super(Test, self).__init__(*args, **kwargs)
        self.set_default_args('without-sandbox')

    def run_fabengine(self, *args, **kwargs):
        cmd = ['nosetests', '--with-gae',
            '--gae-lib-root=%s' % CONFIG['GAE_PATH']]

        module = kwargs.pop("MODULE",'')

        cmd.extend(construct_cmd_params(*args, **kwargs))
        cmd.append(module)

        with settings(warn_only=True):
            with hide('warnings'):
                result = local(" ".join(cmd))
                if result.return_code != 0:
                    sys.exit(result.return_code)


class FixVirtualenvPaths(FabengineTask):
    """
    Applies some permanent path manipulation to make the virtualenv use appengine's paths.

    :param path: Path to google appengine.
    """
    name = 'fix_virtualenv_paths'

    def run_fabengine(self, path=None):
        import sys
        path = os.path.abspath(path or CONFIG['GAE_PATH'])
        print "Using sdk found in '%s'" % path

        env = os.environ.get('VIRTUAL_ENV')
        assert env

        for pth in sys.path[::-1]:
            if pth.startswith(env) and pth.endswith('site-packages'):
                break

        with open(os.path.join(pth, 'gaecustomise.py'),'w') as gaecustom:
            gaecustom.write(GAE_CUSTOMISE)

        with open(os.path.join(pth, 'gae.pth'), 'w') as gaepth:
            gaepth.write(path)
            gaepth.write("\nimport gaecustomise")


class AppCFGTask(FabengineTask):
    """Base task for appcfg.py commands."""

    name = None
    use_modules = False

    def get_cmd(self, *args, **kwargs):
        cmd_args = [CONFIG['APPCFG'], self.name]


        cmd_args.extend(construct_cmd_params(*args, **kwargs))

        if self.use_modules:
            cmd_args.extend(CONFIG['MODULES'])
        else:
            cmd_args.append(CONFIG['ROOT'])

        return cmd_args

    def run_fabengine(self, *args, **kwargs):
        local(" ".join(self.get_cmd(*args, **kwargs)))


class Update(AppCFGTask):
    """Upload code to appengine"""
    name = 'update'
    use_modules = True


class UpdateIndexes(AppCFGTask):
    """Update appengine indexes"""
    name = 'update_indexes'


class UpdateQueues(AppCFGTask):
    """Update appengine queues"""
    name = 'update_queues'


class VacuumIndexes(AppCFGTask):
    """Delete unused appengine indexes"""
    name = 'vacuum_indexes'


class UpdateDoS(AppCFGTask):
    """Update appengine DoS protection"""
    name = 'update_dos'


class UpdateCron(AppCFGTask):
    """Update appengine cron jobs"""
    name = 'update_cron'


class UpdateDispatch(AppCFGTask):
    """Update modules dispatch"""
    name = 'update_dispatch'


class DeleteVersion(AppCFGTask):
    """Delete version"""
    name = "delete_version"

class SetDefaultVersion(AppCFGTask):
    """Set Default Version"""
    name = "set_default_version"

<<<<<<< HEAD
=======
class ListVersions(AppCFGTask):
    name = "list_versions"

    mod_re = re.compile(r"(?P<module>[\w\d-]+): \[(?P<versions>.*?)]")
    ver_re = re.compile(r"(?P<version>[\w\d-]+)(, )?")

    def run_fabengine(self, *args, **kwargs):
        kwargs['_capture'] = False
        print self.get_versions(*args, **kwargs)

    def get_versions(self, *args, **kwargs):
        capture = kwargs.pop('_capture', True)

        args = self.get_cmd(*args, **kwargs)
        if 'A' or 'application' in kwargs:
            args = args[:-1]  # Pop off the path as it's not needed when
                              # explicitly setting the

        result = local(" ".join(args), capture=capture)
        if not capture:
            return

        output = {}
        for m_match in self.mod_re.finditer(result.replace('\n','')):
            module = m_match.groupdict()['module']
            versions = []
            for v_match in self.ver_re.finditer(m_match.groupdict()['versions']):
                versions.append(v_match.groupdict()['version'])
            output[module] = sorted(versions)

        return output
>>>>>>> df984a20


show_config = ShowConfig()
bundle_packages = BundlePackages()
dev_appserver = DevAppserver()
test = Test()
fix_virtualenv_paths = FixVirtualenvPaths()
update = Update()
update_indexes = UpdateIndexes()
update_queues = UpdateQueues()
vacuum_indexes = VacuumIndexes()
update_dos = UpdateDoS()
update_cron = UpdateCron()
update_dispatch = UpdateDispatch()
delete_version = DeleteVersion()
set_default_version = SetDefaultVersion()
<<<<<<< HEAD
=======
list_versions = ListVersions()
>>>>>>> df984a20
<|MERGE_RESOLUTION|>--- conflicted
+++ resolved
@@ -70,19 +70,14 @@
     """
     import yaml
     modules = set()
-<<<<<<< HEAD
-    for module_file in CONFIG.get('MODULES', ['app.yaml']):
-=======
     for module_file in CONFIG['MODULES']:
->>>>>>> df984a20
+
         with open(module_file) as f:
             d = yaml.load(f)
             modules.add(d.get('module', 'default'))
     return modules
 
 
-<<<<<<< HEAD
-=======
 class Before(object):
     """
     Context manager to facilitate running a command before another.
@@ -117,7 +112,6 @@
         if value is None:
             execute(self.command, *self.args, **self.kwargs)
 
->>>>>>> df984a20
 
 class FabengineTask(Task):
     def __init__(self, *args, **kwargs):
@@ -388,8 +382,7 @@
     """Set Default Version"""
     name = "set_default_version"
 
-<<<<<<< HEAD
-=======
+
 class ListVersions(AppCFGTask):
     name = "list_versions"
 
@@ -421,7 +414,6 @@
             output[module] = sorted(versions)
 
         return output
->>>>>>> df984a20
 
 
 show_config = ShowConfig()
@@ -438,7 +430,4 @@
 update_dispatch = UpdateDispatch()
 delete_version = DeleteVersion()
 set_default_version = SetDefaultVersion()
-<<<<<<< HEAD
-=======
 list_versions = ListVersions()
->>>>>>> df984a20
